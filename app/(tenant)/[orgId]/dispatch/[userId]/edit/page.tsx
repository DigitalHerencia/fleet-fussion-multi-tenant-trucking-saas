--- conflicted
+++ resolved
@@ -1,6 +1,4 @@
-<<<<<<< HEAD
 import { notFound } from 'next/navigation';
-
 import { LoadForm } from '@/components/dispatch/load-form';
 import {
   getLoadDetails,
@@ -9,15 +7,6 @@
   getAvailableTrailersForLoad,
 } from '@/lib/fetchers/dispatchFetchers';
 import { getCurrentCompany } from '@/lib/auth/auth';
-=======
-import { LoadForm } from '@/components/dispatch/load-form';
-import { getLoadById } from '@/lib/actions/dispatchActions';
-
-interface PageProps {
-  params: { orgId: string; userId: string };
-  searchParams: { id?: string };
-}
->>>>>>> 8f5cab41
 
 // Add index signature to allow string indexing
 export type Dispatches = Record<
@@ -35,19 +24,11 @@
   }
 >;
 
-<<<<<<< HEAD
 interface PageProps {
   params: Promise<{ orgId: string; userId: string }>;
   searchParams: { id?: string };
 }
 
-=======
->>>>>>> 8f5cab41
-export default async function EditLoadPage({
-  params,
-  searchParams,
-}: PageProps) {
-<<<<<<< HEAD
   const { orgId } = await params;
   const loadId = searchParams?.id;
 
@@ -78,26 +59,6 @@
   return (
     <div className="mt-6">
       <LoadForm drivers={drivers} vehicles={vehicles} load={load} />
-=======
-  const loadId = searchParams.id;
-  if (!loadId) {
-    return <div className="mt-6">Load not found</div>;
-  }
-
-  const result = await getLoadById(params.orgId, loadId);
-
-  if (!result.success || !result.data) {
-    return (
-      <div className="mt-6 text-red-500">
-        Error: {result.error || 'Load not found'}
-      </div>
-    );
-  }
-
-  return (
-    <div className="mt-6">
-      <LoadForm drivers={[]} vehicles={[]} load={result.data} />
->>>>>>> 8f5cab41
     </div>
   );
 }