--- conflicted
+++ resolved
@@ -1,41 +1,4 @@
-<<<<<<< HEAD
-import { auth } from "@clerk/nextjs/server";
-import { cache } from "react";
-import prisma from "@/lib/database/db";
-import type { Vehicle, VehicleFilters } from "@/types/vehicles";
 
-export const listVehiclesByOrg = cache(async (
-  orgId: string,
-  filters: VehicleFilters = {}
-): Promise<Vehicle[]> => {
-  try {
-    const { userId } = await auth();
-    if (!userId) return [];
-
-    const where: any = { organizationId: orgId };
-
-    if (filters.search) {
-      where.OR = [
-        { unitNumber: { contains: filters.search, mode: "insensitive" } },
-        { vin: { contains: filters.search, mode: "insensitive" } },
-        { make: { contains: filters.search, mode: "insensitive" } },
-        { model: { contains: filters.search, mode: "insensitive" } },
-      ];
-    }
-
-    if (filters.status) where.status = filters.status;
-    if (filters.type) where.type = filters.type;
-
-    const vehicles = await prisma.vehicle.findMany({
-      where,
-      orderBy: { unitNumber: "asc" },
-    });
-
-    return vehicles as unknown as Vehicle[];
-  } catch (error) {
-    console.error("Error listing vehicles:", error);
-    return [];
-=======
 "use server";
 
 import { auth } from "@clerk/nextjs/server";
@@ -186,6 +149,5 @@
   } catch (error) {
     console.error("Error listing vehicles:", error);
     return { vehicles: [], total: 0, page: 1, limit: 10, totalPages: 0 };
->>>>>>> b1e11d60
   }
 });